--- conflicted
+++ resolved
@@ -25,14 +25,12 @@
     return dist(pint,p2) < dist(p2,p1) - eps
 end
 
-<<<<<<< HEAD
 """
 This is the FEVectorBlock with lots of info from ExtendableFEMBase
 to execute integration along given segments
 """
 struct AugmentedFEVectorBlock{TVB, TSE, TPE, TCF, TFG}
     vblock::TVB
-
     seg_integrator::TSE
     point_evaluator::TPE
     cellfinder::TCF
@@ -48,12 +46,6 @@
 
     
 end
-=======
-# This is the FEVectorBlock with lots of info from ExtendableFEMBase
-# to execute integration along given segments
-struct AugmentedFEVectorBlock
-    vblock::FEVectorBlock
->>>>>>> 259681b4
 
 function AugmentedFEVectorBlock(vel, seg_integrator, point_evaluator, cf, flowgrid)
     
@@ -135,9 +127,6 @@
     return velovec
 end
 
-<<<<<<< HEAD
-function VoronoiFVM.bfacevelocities(grid::ExtendableGrid{Tc, Ti}, vel::FEVectorBlock; kwargs...) where {Tc,Ti}
-=======
 """
 $(SIGNATURES)
 
@@ -145,7 +134,6 @@
 by [`ExtendableFEM`](https://github.com/chmerdon/ExtendableFEM.jl).
 """
 function VoronoiFVM.bfacevelocities(grid, vel::FEVectorBlock; kwargs...)
->>>>>>> 259681b4
     axisymmetric = grid[CoordinateSystem] <: Cylindrical2D ? true : false
     seg_integrator, point_evaluator, cf, flowgrid = prepare_segment_integration(vel; axisymmetric, kwargs...)
     aug_fevec_block = AugmentedFEVectorBlock(vel, seg_integrator, point_evaluator, cf, flowgrid)
@@ -159,16 +147,6 @@
     return velovec
 end
 
-<<<<<<< HEAD
-function VoronoiFVM.integrate(::Type{<:Cartesian2D}, p1, p2, hnormal, aug_vec_block::AugmentedFEVectorBlock{TVB, TSE, TPE, TCF, TFG}; kwargs...) where {TVB, TSE, TPE, TCF, TFG}
-    _integrate_along_segments(p1, p2, hnormal, aug_vec_block; kwargs...)
-end
-
-function VoronoiFVM.integrate(::Type{<:Cylindrical2D}, p1, p2, hnormal, aug_vec_block::AugmentedFEVectorBlock{TVB, TSE, TPE, TCF, TFG}; kwargs...) where {TVB, TSE, TPE, TCF, TFG}
-    _integrate_along_segments(p1, p2, hnormal, aug_vec_block; kwargs...)
-end
-
-=======
 # We need two explicitly type-annotated methods for a working method specialization.
 # This one...
 function VoronoiFVM.integrate(::Type{<:Cartesian2D}, p1, p2, hnormal, aug_vec_block::AugmentedFEVectorBlock; kwargs...)
@@ -184,22 +162,18 @@
 # incrementally walking through each cell in the grid between p1 and p2
 # and summing up each cell's contribution
 function _integrate_along_segments(p1, p2, hnormal, aug_vec_block::AugmentedFEVectorBlock; interpolate_eps=1.0e-12, axisymmetric=false, kwargs...)
->>>>>>> 259681b4
 
 
 function _integrate_along_segments(p1, p2, hnormal, aug_vec_block::AugmentedFEVectorBlock{TVB, TSE, TPE, TCF, TFG}; interpolate_eps=1.0e-12, axisymmetric=false, kwargs...) where {TVB, TSE, TPE, TCF, TFG}
     edge_length = dist(p1,p2)
     avg_r = (p1[1] + p2[1]) / 2
-<<<<<<< HEAD
     (; bp1, result, summand, bp2, pint, bpint, bary)= aug_vec_block
      
    
-=======
     if axisymmetric && avg_r < eps()
         return 0
     end
-    bp1 = zeros(3)
->>>>>>> 259681b4
+
     CF = aug_vec_block.cellfinder
     icell::Int = gFindLocal!(bp1, CF, p1; eps=interpolate_eps)
     if edge_length ≤ interpolate_eps
@@ -242,20 +216,11 @@
         postprocess_xreftest!(bp, CF.xCellGeometries[icell])
     end
 
-<<<<<<< HEAD
-    i = 1
-    #@info "icell=$icell"
-    #@info "p1=$p1, p2=$p2"
-
-     while (true)
-        # first compute the barycentric coordinates of 
-=======
     while (true)
 
         # TODO implement proper emergency guard to avoid indefinite loops
 
         # first compute the barycentric coordinates of
->>>>>>> 259681b4
         # p1,p2
 
         # update local 2 global map
@@ -270,15 +235,9 @@
 
         # if p1 is a node of a triangle, start with
         # a cell containing p1 in the direction of (p2-p1)
-<<<<<<< HEAD
         if count(<=(interpolate_eps), bp1) == 2 # 10^(-13)
             @. p1_temp2 = p1 + 10 * interpolate_eps * (p2 - p1)
             icell_new = gFindLocal!(bp1, CF, p1_temp2; eps=10 * interpolate_eps, icellstart=icell) #!!! allocates
-=======
-        if count(<=(interpolate_eps), bp1) == 2
-            p1_temp[1:2] = p1 + 10 * interpolate_eps * (p2 - p1)
-            icell_new = gFindLocal!(bp1, CF, p1_temp[1:2]; eps=10 * interpolate_eps, icellstart=icell)
->>>>>>> 259681b4
             if icell_new == 0
                 # TODO: test the following
                 # icell_new = gFindBruteForce!(bp1, CF, p1_temp[1:2])
@@ -291,17 +250,11 @@
         end
 
         # push p1 a little towards the triangle circumcenter
-<<<<<<< HEAD
         # to avoid it being situated on an edge or node of the 
         # flowgrid
         # (to avoid being stuck on an edge if (p2-p1) is 
         # on the edge
          @. bp1 += interpolate_eps * (bary - bp1)
-=======
-        # to avoid it being situated on an edge or node of the flowgrid
-        # (to avoid being stuck on an edge if (p2-p1) is on the edge)
-        bp1 .+= interpolate_eps .* (bary - bp1)
->>>>>>> 259681b4
         eval_trafo!(p1, L2G, bp1)
 
         (λp2min, imin) = findmin(bp2)
@@ -329,20 +282,12 @@
             pint .= p1
             closestimin = 1
             closestdist = Inf
-<<<<<<< HEAD
             p1_temp3 .= 0
             
             while !iscloser(pint, p1, p2, interpolate_eps) ||
                 (any(x->x<= -interpolate_eps, bpint) || any(x->x>= 1 + interpolate_eps, bpint)) ||
                 dist(bpint,bp1) <= interpolate_eps #!!! .< allocates a temp vector
                 # check if pint takes us closer to p2 and if bpint is inside the cell *and* if we actually moved with pint from p1
-=======
-            p1_temp .= 0
-            # check if pint takes us closer to p2 and if bpint is inside the cell *and* if we actually moved with pint from p1
-            while (!iscloser(pint, p1, p2, interpolate_eps)) ||
-                  (any(bpint .<= -interpolate_eps) || any(bpint .>= 1 + interpolate_eps)) ||
-                  (norm(bpint - bp1) <= interpolate_eps)
->>>>>>> 259681b4
                 imin += 1
                 if imin == 4
                     imin = closestimin
@@ -352,26 +297,14 @@
                 t = bp1[imin] / (bp1[imin] - bp2[imin])
                 bpint = bp1 + t * (bp2 - bp1)
                 eval_trafo!(pint, L2G, bpint)
-<<<<<<< HEAD
-                #@info "pint=$pint"
                 if dist(pint,p2) < closestdist && ((all(x->x>= -interpolate_eps, bpint) && all(x->x<= 1 + interpolate_eps, bpint)))
-=======
-                if norm(pint - p2) < closestdist && ((all(bpint .>= -interpolate_eps) && all(bpint .<= 1 + interpolate_eps)))
->>>>>>> 259681b4
                     closestimin = imin
                     closestdist = dist(pint,p2)
                     p1_temp3 .= bpint
                 end
             end
             eval_trafo!(pint, L2G, bpint)
-<<<<<<< HEAD
-            #@info "pint = $pint"
-
-            # add integral term
             SI.integrator(summand, ((p1, pint)), (bp1, bpint), icell)
-=======
-            SI.integrator(summand, Array{Vector{Float64}}([p1, pint]), [bp1, bpint], icell)
->>>>>>> 259681b4
             result += summand
 
             # proceed to next cell along edge of smallest barycentric coord
